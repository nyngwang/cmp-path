local cmp = require'cmp'

local NAME_REGEX = '\\%([^/\\\\:\\*?<>\'"`\\|]\\)'
local PATH_REGEX = vim.regex(([[\%(/PAT\+\)*/\zePAT*$]]):gsub('PAT', NAME_REGEX))

local source = {}

local defaults = {
  max_lines = 20,
}

source.new = function()
  return setmetatable({}, { __index = source })
end

source.get_trigger_characters = function()
  return { '/', '.' }
end

source.get_keyword_pattern = function()
  return NAME_REGEX .. '*'
end

source.complete = function(self, params, callback)
  local dirname = self:_dirname(params)
  if not dirname then
    return callback()
  end

  local stat = self:_stat(dirname)
  if not stat then
    return callback()
  end

  self:_candidates(params, dirname, params.offset, function(err, candidates)
    if err then
      return callback()
    end
    callback(candidates)
  end)
end

source._dirname = function(self, params)
  local s = PATH_REGEX:match_str(params.context.cursor_before_line)
  if not s then
    return nil
  end

  local dirname = string.gsub(string.sub(params.context.cursor_before_line, s + 2), '%a*$', '') -- exclude '/'
  local prefix = string.sub(params.context.cursor_before_line, 1, s + 1) -- include '/'

  local buf_dirname = vim.fn.expand(('#%d:p:h'):format(params.context.bufnr))
  if vim.api.nvim_get_mode().mode == 'c' then
    buf_dirname = vim.fn.getcwd()
  end
  if prefix:match('%.%./$') then
    return vim.fn.resolve(buf_dirname .. '/../' .. dirname)
  elseif prefix:match('%./$') then
    return vim.fn.resolve(buf_dirname .. '/' .. dirname)
  elseif prefix:match('~/$') then
    return vim.fn.resolve(vim.fn.expand('~') .. '/' .. dirname)
  elseif prefix:match('%$[%a_]+/$') then
    return vim.fn.resolve(vim.fn.getenv(prefix:match('%$([%a_]+)/$')) .. '/' .. dirname)
  elseif prefix:match('/$') then
    local accept = true
    -- Ignore URL components
    accept = accept and not prefix:match('%a/$')
    -- Ignore URL scheme
    accept = accept and not prefix:match('%a+:/$') and not prefix:match('%a+://$')
    -- Ignore HTML closing tags
    accept = accept and not prefix:match('</$')
    -- Ignore math calculation
    accept = accept and not prefix:match('[%d%)]%s*/$')
    -- Ignore / comment
    accept = accept and (not prefix:match('^[%s/]*$') or not self:_is_slash_comment())
    if accept then
      return vim.fn.resolve('/' .. dirname)
    end
  end
  return nil
end

source._stat = function(_, path)
  local stat = vim.loop.fs_stat(path)
  if stat then
    return stat
  end
  return nil
end

local function lines_from(file, count)
  local bfile = assert(io.open(file, 'rb'))
  local first_k = bfile:read(1024)
  if first_k:find('\0') then
	  return {'binary file'}
  end
  local lines = {'```'}
  for line in first_k:gmatch("[^\r\n]+") do
    lines[#lines + 1] = line
    if count ~= nil and #lines >= count then
     break
    end
  end
  lines[#lines + 1] = '```'
  return lines
end

local function try_get_lines(file, count)
  status, ret = pcall(lines_from, file, count)
  if status then
    return ret
  else
    return nil
  end
end

source._candidates = function(_, params, dirname, offset, callback)
  local fs, err = vim.loop.fs_scandir(dirname)
  if err then
    return callback(err, nil)
  end

  local items = {}


  local include_hidden = string.sub(params.context.cursor_before_line, offset, offset) == '.'
  while true do
    local name, type, e = vim.loop.fs_scandir_next(fs)
    if e then
      return callback(type, nil)
    end
    if not name then
      break
    end

    local accept = false
    accept = accept or include_hidden
    accept = accept or name:sub(1, 1) ~= '.'

    -- Create items
    if accept then
      if type == 'directory' then
        table.insert(items, {
          word = name,
          label = name,
          insertText = name .. '/',
          kind = cmp.lsp.CompletionItemKind.Folder,
        })
      elseif type == 'link' then
        local stat = vim.loop.fs_stat(dirname .. '/' .. name)
        if stat then
          if stat.type == 'directory' then
            table.insert(items, {
              word = name,
              label = name,
              insertText = name .. '/',
              kind = cmp.lsp.CompletionItemKind.Folder,
            })
          else
            table.insert(items, {
              label = name,
              filterText = name,
              insertText = name,
              kind = cmp.lsp.CompletionItemKind.File,
              data = {path = dirname .. '/' .. name},
            })
          end
        end
      elseif type == 'file' then
        table.insert(items, {
          label = name,
          filterText = name,
          insertText = name,
          kind = cmp.lsp.CompletionItemKind.File,
          data = {path = dirname .. '/' .. name},
        })
      end
    end
  end
  callback(nil, items)
end

source._is_slash_comment = function(_)
  local commentstring = vim.bo.commentstring or ''
  local no_filetype = vim.bo.filetype == ''
  local is_slash_comment = false
  is_slash_comment = is_slash_comment or commentstring:match('/%*')
  is_slash_comment = is_slash_comment or commentstring:match('//')
  return is_slash_comment and not no_filetype
end

<<<<<<< HEAD
return source
=======
function source:resolve(completion_item, callback)
  if completion_item.kind == cmp.lsp.CompletionItemKind.File then
    completion_item.documentation = try_get_lines(completion_item.data.path, defaults.max_lines)
  end
  callback(completion_item)
end

return source
>>>>>>> eae0158f
<|MERGE_RESOLUTION|>--- conflicted
+++ resolved
@@ -189,9 +189,6 @@
   return is_slash_comment and not no_filetype
 end
 
-<<<<<<< HEAD
-return source
-=======
 function source:resolve(completion_item, callback)
   if completion_item.kind == cmp.lsp.CompletionItemKind.File then
     completion_item.documentation = try_get_lines(completion_item.data.path, defaults.max_lines)
@@ -199,5 +196,4 @@
   callback(completion_item)
 end
 
-return source
->>>>>>> eae0158f
+return source